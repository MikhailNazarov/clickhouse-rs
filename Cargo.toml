--- conflicted
+++ resolved
@@ -23,38 +23,22 @@
 tokio_io = ["tokio"]
 
 [dependencies]
-<<<<<<< HEAD
-byteorder = "^1.3"
-chrono-tz = "0.8.1"
-crossbeam = "0.8.0"
-thiserror = "1.0.20"
-futures-core = "0.3.16"
-futures-sink = "0.3.16"
-=======
 byteorder = "^1.4"
 chrono-tz = "^0.8"
 crossbeam = "^0.8"
 thiserror = "^1.0"
 futures-core = "^0.3"
 futures-sink = "^0.3"
->>>>>>> abfe5171
 hostname = "^0.3"
 lazy_static = "1.4.0"
 lz4 = "^1.24"
 pin-project = "^1.1"
 url = "^2"
-<<<<<<< HEAD
-uuid = "1.3.0"
-combine = "4.2.3"
-percent-encoding = "2.1.0"
-either = "1.6.1"
-=======
 uuid = "^1.4"
 combine = "^4.6"
 percent-encoding = "^2.3"
 either = "^1.6"
 cfg-if = "1.0.0"
->>>>>>> abfe5171
 
 [dependencies.futures-util]
 version = "^0.3"
@@ -108,11 +92,7 @@
 features = ["std"]
 
 [dev-dependencies]
-<<<<<<< HEAD
-env_logger = "0.10.0"
-=======
 env_logger = "^0.10"
->>>>>>> abfe5171
 pretty_assertions = "1.3.0"
 rand = "^0.8"
 
