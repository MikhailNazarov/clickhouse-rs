--- conflicted
+++ resolved
@@ -1482,7 +1482,6 @@
     let actual: Vec<_> = result.get_column("val")?.iter::<i64>()?.copied().collect();
     assert_eq!(actual, vec![6_i64, 9, 7]);
     Ok(())
-<<<<<<< HEAD
 }
 
 #[cfg(feature = "tokio_io")]
@@ -1538,6 +1537,4 @@
     }
 
     Ok(())
-=======
->>>>>>> c61904a3
 }