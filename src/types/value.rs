use std::collections::HashMap;
use std::hash::{Hash, Hasher};
use std::{
    convert, fmt, mem,
    net::{Ipv4Addr, Ipv6Addr},
    str,
    sync::Arc,
};

use chrono::prelude::*;
use chrono_tz::Tz;
use either::Either;

use crate::types::{
    column::datetime64::to_datetime,
    decimal::{Decimal, NoBits},
    DateConverter, DateTimeType, Enum16, Enum8, HasSqlType, SqlType,
};

use uuid::Uuid;

pub(crate) type AppDateTime = DateTime<Tz>;
pub(crate) type AppDate = Date<Tz>;

/// Client side representation of a value of Clickhouse column.
#[derive(Clone, Debug)]
pub enum Value {
    UInt8(u8),
    UInt16(u16),
    UInt32(u32),
    UInt64(u64),
    Int8(i8),
    Int16(i16),
    Int32(i32),
    Int64(i64),
    String(Arc<Vec<u8>>),
    Float32(f32),
    Float64(f64),
    Date(u16, Tz),
    DateTime(u32, Tz),
    DateTime64(i64, (u32, Tz)),
    ChronoDateTime(DateTime<Tz>),
    Ipv4([u8; 4]),
    Ipv6([u8; 16]),
    Uuid([u8; 16]),
    Nullable(Either<&'static SqlType, Box<Value>>),
    Array(&'static SqlType, Arc<Vec<Value>>),
    Decimal(Decimal),
    Enum8(Vec<(String, i8)>, Enum8),
    Enum16(Vec<(String, i16)>, Enum16),
    Map(
        &'static SqlType,
        &'static SqlType,
        Arc<HashMap<Value, Value>>,
    ),
}

impl Hash for Value {
    fn hash<H: Hasher>(&self, state: &mut H) {
        match self {
            Self::String(s) => s.hash(state),
            Self::Int8(i) => i.hash(state),
            Self::Int16(i) => i.hash(state),
            Self::Int32(i) => i.hash(state),
            Self::Int64(i) => i.hash(state),
            Self::UInt8(i) => i.hash(state),
            Self::UInt16(i) => i.hash(state),
            Self::UInt32(i) => i.hash(state),
            Self::UInt64(i) => i.hash(state),
            _ => unimplemented!(),
        }
    }
}

impl Eq for Value {}

impl PartialEq for Value {
    fn eq(&self, other: &Self) -> bool {
        match (self, other) {
            (Value::UInt8(a), Value::UInt8(b)) => *a == *b,
            (Value::UInt16(a), Value::UInt16(b)) => *a == *b,
            (Value::UInt32(a), Value::UInt32(b)) => *a == *b,
            (Value::UInt64(a), Value::UInt64(b)) => *a == *b,
            (Value::Int8(a), Value::Int8(b)) => *a == *b,
            (Value::Int16(a), Value::Int16(b)) => *a == *b,
            (Value::Int32(a), Value::Int32(b)) => *a == *b,
            (Value::Int64(a), Value::Int64(b)) => *a == *b,
            (Value::String(a), Value::String(b)) => *a == *b,
            (Value::Float32(a), Value::Float32(b)) => *a == *b,
            (Value::Float64(a), Value::Float64(b)) => *a == *b,
            (Value::Date(a, tz_a), Value::Date(b, tz_b)) => {
                let time_a = tz_a.timestamp(i64::from(*a) * 24 * 3600, 0);
                let time_b = tz_b.timestamp(i64::from(*b) * 24 * 3600, 0);
                time_a.date() == time_b.date()
            }
            (Value::DateTime(a, tz_a), Value::DateTime(b, tz_b)) => {
                let time_a = tz_a.timestamp(i64::from(*a), 0);
                let time_b = tz_b.timestamp(i64::from(*b), 0);
                time_a == time_b
            }
            (Value::ChronoDateTime(a), Value::ChronoDateTime(b)) => *a == *b,
            (Value::Nullable(a), Value::Nullable(b)) => *a == *b,
            (Value::Array(ta, a), Value::Array(tb, b)) => *ta == *tb && *a == *b,
            (Value::Decimal(a), Value::Decimal(b)) => *a == *b,
            (Value::Enum16(values_a, val_a), Value::Enum16(values_b, val_b)) => {
                *values_a == *values_b && *val_a == *val_b
            }
            _ => false,
        }
    }
}

impl Value {
    pub(crate) fn default(sql_type: SqlType) -> Value {
        match sql_type {
            SqlType::UInt8 => Value::UInt8(0),
            SqlType::UInt16 => Value::UInt16(0),
            SqlType::UInt32 => Value::UInt32(0),
            SqlType::UInt64 => Value::UInt64(0),
            SqlType::Int8 => Value::Int8(0),
            SqlType::Int16 => Value::Int16(0),
            SqlType::Int32 => Value::Int32(0),
            SqlType::Int64 => Value::Int64(0),
            SqlType::String => Value::String(Arc::new(Vec::default())),
            SqlType::FixedString(str_len) => Value::String(Arc::new(vec![0_u8; str_len])),
            SqlType::Float32 => Value::Float32(0.0),
            SqlType::Float64 => Value::Float64(0.0),
            SqlType::Date => 0_u16.to_date(Tz::Zulu).into(),
            SqlType::DateTime(DateTimeType::DateTime64(_, _)) => {
                Value::DateTime64(0, (1, Tz::Zulu))
            }
            SqlType::SimpleAggregateFunction(_, nested) => Value::default(nested.clone()),
            SqlType::DateTime(_) => 0_u32.to_date(Tz::Zulu).into(),
            SqlType::Nullable(inner) => Value::Nullable(Either::Left(inner)),
            SqlType::Array(inner) => Value::Array(inner, Arc::new(Vec::default())),
            SqlType::Decimal(precision, scale) => Value::Decimal(Decimal {
                underlying: 0,
                precision,
                scale,
                nobits: NoBits::N64,
            }),
            SqlType::Ipv4 => Value::Ipv4([0_u8; 4]),
            SqlType::Ipv6 => Value::Ipv6([0_u8; 16]),
            SqlType::Uuid => Value::Uuid([0_u8; 16]),
            SqlType::Enum8(values) => Value::Enum8(values, Enum8(0)),
            SqlType::Enum16(values) => Value::Enum16(values, Enum16(0)),
            SqlType::Map(k, v) => Value::Map(k, v, Arc::new(HashMap::default())),
        }
    }
}

impl fmt::Display for Value {
    fn fmt(&self, f: &mut fmt::Formatter) -> fmt::Result {
        match self {
            Value::UInt8(ref v) => fmt::Display::fmt(v, f),
            Value::UInt16(ref v) => fmt::Display::fmt(v, f),
            Value::UInt32(ref v) => fmt::Display::fmt(v, f),
            Value::UInt64(ref v) => fmt::Display::fmt(v, f),
            Value::Int8(ref v) => fmt::Display::fmt(v, f),
            Value::Int16(ref v) => fmt::Display::fmt(v, f),
            Value::Int32(ref v) => fmt::Display::fmt(v, f),
            Value::Int64(ref v) => fmt::Display::fmt(v, f),
            Value::String(ref v) => match str::from_utf8(v) {
                Ok(s) => fmt::Display::fmt(s, f),
                Err(_) => write!(f, "{:?}", v),
            },
            Value::Float32(ref v) => fmt::Display::fmt(v, f),
            Value::Float64(ref v) => fmt::Display::fmt(v, f),
            Value::DateTime(u, tz) if f.alternate() => {
                let time = tz.timestamp(i64::from(*u), 0);
                fmt::Display::fmt(&time, f)
            }
            Value::DateTime(u, tz) => {
                let time = tz.timestamp(i64::from(*u), 0);
                write!(f, "{}", time.to_rfc2822())
            }
            Value::DateTime64(value, params) => {
                let (precision, tz) = params;
                let time = to_datetime(*value, *precision, *tz);
                write!(f, "{}", time.to_rfc2822())
            }
            Value::ChronoDateTime(time) => {
                write!(f, "{}", time.to_rfc2822())
            }
            Value::Date(v, tz) if f.alternate() => {
                let time = tz.timestamp(i64::from(*v) * 24 * 3600, 0);
                let date = time.date();
                fmt::Display::fmt(&date, f)
            }
            Value::Date(v, tz) => {
                let time = tz.timestamp(i64::from(*v) * 24 * 3600, 0);
                let date = time.date();
                fmt::Display::fmt(&date.format("%Y-%m-%d"), f)
            }
            Value::Nullable(v) => match v {
                Either::Left(_) => write!(f, "NULL"),
                Either::Right(data) => data.fmt(f),
            },
            Value::Array(_, vs) => {
                let cells: Vec<String> = vs.iter().map(|v| format!("{}", v)).collect();
                write!(f, "[{}]", cells.join(", "))
            }
            Value::Decimal(v) => fmt::Display::fmt(v, f),
            Value::Ipv4(v) => {
                write!(f, "{}", decode_ipv4(v))
            }
            Value::Ipv6(v) => {
                write!(f, "{}", decode_ipv6(v))
            }
            Value::Uuid(v) => {
                let mut buffer = *v;
                buffer[..8].reverse();
                buffer[8..].reverse();
                match Uuid::from_slice(&buffer) {
                    Ok(uuid) => write!(f, "{}", uuid),
                    Err(e) => write!(f, "{}", e),
                }
            }
            Value::Enum8(ref _v1, ref v2) => write!(f, "Enum8, {}", v2),
            Value::Enum16(ref _v1, ref v2) => write!(f, "Enum16, {}", v2),
            Value::Map(_, _, hm) => {
                let cells: Vec<String> = hm
                    .iter()
                    .map(|(k, v)| format!("key=>{} value=>{}", k, v))
                    .collect();
                write!(f, "[{}]", cells.join(", "))
            }
        }
    }
}

impl convert::From<Value> for SqlType {
    fn from(source: Value) -> Self {
        match source {
            Value::UInt8(_) => SqlType::UInt8,
            Value::UInt16(_) => SqlType::UInt16,
            Value::UInt32(_) => SqlType::UInt32,
            Value::UInt64(_) => SqlType::UInt64,
            Value::Int8(_) => SqlType::Int8,
            Value::Int16(_) => SqlType::Int16,
            Value::Int32(_) => SqlType::Int32,
            Value::Int64(_) => SqlType::Int64,
            Value::String(_) => SqlType::String,
            Value::Float32(_) => SqlType::Float32,
            Value::Float64(_) => SqlType::Float64,
            Value::Date(_, _) => SqlType::Date,
            Value::DateTime(_, _) => SqlType::DateTime(DateTimeType::DateTime32),
            Value::ChronoDateTime(_) => SqlType::DateTime(DateTimeType::DateTime32),
            Value::Nullable(d) => match d {
                Either::Left(t) => SqlType::Nullable(t),
                Either::Right(inner) => {
                    let sql_type = SqlType::from(inner.as_ref().to_owned());
                    SqlType::Nullable(sql_type.into())
                }
            },
            Value::Array(t, _) => SqlType::Array(t),
            Value::Decimal(v) => SqlType::Decimal(v.precision, v.scale),
            Value::Ipv4(_) => SqlType::Ipv4,
            Value::Ipv6(_) => SqlType::Ipv6,
            Value::Uuid(_) => SqlType::Uuid,
            Value::Enum8(values, _) => SqlType::Enum8(values),
            Value::Enum16(values, _) => SqlType::Enum16(values),
            Value::DateTime64(_, params) => {
                let (precision, tz) = params;
                SqlType::DateTime(DateTimeType::DateTime64(precision, tz))
            }
<<<<<<< HEAD
            Value::Map(k, v, _) => SqlType::Map(k, v),
=======
>>>>>>> c61904a3
        }
    }
}

impl<T> convert::From<Option<T>> for Value
where
    Value: convert::From<T>,
    T: HasSqlType,
{
    fn from(value: Option<T>) -> Value {
        match value {
            None => {
                let default_type: SqlType = T::get_sql_type();
                Value::Nullable(Either::Left(default_type.into()))
            }
            Some(inner) => Value::Nullable(Either::Right(Box::new(inner.into()))),
        }
    }
}

macro_rules! value_from {
    ( $( $t:ty : $k:ident ),* ) => {
        $(
            impl convert::From<$t> for Value {
                fn from(v: $t) -> Value {
                    Value::$k(v.into())
                }
            }
        )*
    };
}

impl convert::From<AppDate> for Value {
    fn from(v: AppDate) -> Value {
        Value::Date(u16::get_days(v), v.timezone())
    }
}

impl convert::From<Enum8> for Value {
    fn from(v: Enum8) -> Value {
        Value::Enum8(Vec::new(), v)
    }
}

impl convert::From<Enum16> for Value {
    fn from(v: Enum16) -> Value {
        Value::Enum16(Vec::new(), v)
    }
}

impl convert::From<AppDateTime> for Value {
    fn from(v: AppDateTime) -> Value {
        Value::ChronoDateTime(v)
    }
}

impl convert::From<DateTime<Utc>> for Value {
    fn from(v: DateTime<Utc>) -> Value {
        Value::DateTime(v.timestamp() as u32, Tz::UTC)
    }
}

impl convert::From<String> for Value {
    fn from(v: String) -> Value {
        Value::String(Arc::new(v.into_bytes()))
    }
}

impl convert::From<Vec<u8>> for Value {
    fn from(v: Vec<u8>) -> Value {
        Value::String(Arc::new(v))
    }
}

impl convert::From<&[u8]> for Value {
    fn from(v: &[u8]) -> Value {
        Value::String(Arc::new(v.to_vec()))
    }
}

impl convert::From<Uuid> for Value {
    fn from(v: Uuid) -> Value {
        let mut buffer = *v.as_bytes();
        buffer[..8].reverse();
        buffer[8..].reverse();
        Value::Uuid(buffer)
    }
}

impl convert::From<bool> for Value {
    fn from(v: bool) -> Value {
        Value::UInt8(if v { 1 } else { 0 })
<<<<<<< HEAD
    }
}

impl<K, V> convert::From<HashMap<K, V>> for Value
where
    K: convert::Into<Value> + HasSqlType,
    V: convert::Into<Value> + HasSqlType,
{
    fn from(hm: HashMap<K, V>) -> Self {
        let mut res = HashMap::with_capacity(hm.capacity());

        for (k, v) in hm {
            res.insert(k.into(), v.into());
        }
        Self::Map(
            K::get_sql_type().clone().into(),
            V::get_sql_type().clone().into(),
            Arc::new(res),
        )
=======
>>>>>>> c61904a3
    }
}

value_from! {
    u8: UInt8,
    u16: UInt16,
    u32: UInt32,
    u64: UInt64,

    i8: Int8,
    i16: Int16,
    i32: Int32,
    i64: Int64,

    f32: Float32,
    f64: Float64,

    Decimal: Decimal
}

impl<'a> convert::From<&'a str> for Value {
    fn from(v: &'a str) -> Self {
        let bytes: Vec<u8> = v.as_bytes().into();
        Value::String(Arc::new(bytes))
    }
}

impl convert::From<Value> for String {
    fn from(mut v: Value) -> Self {
        if let Value::String(ref mut x) = &mut v {
            let mut tmp = Arc::new(Vec::new());
            mem::swap(x, &mut tmp);
            if let Ok(result) = str::from_utf8(tmp.as_ref()) {
                return result.into();
            }
        }
        let from = SqlType::from(v);
        panic!("Can't convert Value::{} into String.", from);
    }
}

impl convert::From<Value> for Vec<u8> {
    fn from(v: Value) -> Self {
        match v {
            Value::String(bs) => bs.to_vec(),
            _ => {
                let from = SqlType::from(v);
                panic!("Can't convert Value::{} into Vec<u8>.", from)
            }
        }
    }
}

macro_rules! from_value {
    ( $( $t:ty : $k:ident ),* ) => {
        $(
            impl convert::From<Value> for $t {
                fn from(v: Value) -> $t {
                    if let Value::$k(x) = v {
                        return x;
                    }
                    let from = SqlType::from(v);
                    panic!("Can't convert Value::{} into {}", from, stringify!($t))
                }
            }
        )*
    };
}

impl convert::From<Value> for AppDate {
    fn from(v: Value) -> AppDate {
        if let Value::Date(x, tz) = v {
            let time = tz.timestamp(i64::from(x) * 24 * 3600, 0);
            return time.date();
        }
        let from = SqlType::from(v);
        panic!("Can't convert Value::{} into {}", from, "AppDate")
    }
}

impl convert::From<Value> for AppDateTime {
    fn from(v: Value) -> AppDateTime {
        match v {
            Value::DateTime(u, tz) => tz.timestamp(i64::from(u), 0),
            Value::DateTime64(u, params) => {
                let (precision, tz) = params;
                to_datetime(u, precision, tz)
            }
            Value::ChronoDateTime(dt) => dt,
            _ => {
                let from = SqlType::from(v);
                panic!("Can't convert Value::{} into {}", from, "DateTime<Tz>")
            }
        }
    }
}

from_value! {
    u8: UInt8,
    u16: UInt16,
    u32: UInt32,
    u64: UInt64,
    i8: Int8,
    i16: Int16,
    i32: Int32,
    i64: Int64,
    f32: Float32,
    f64: Float64
}

pub(crate) fn decode_ipv4(octets: &[u8; 4]) -> Ipv4Addr {
    let mut buffer = *octets;
    buffer.reverse();
    Ipv4Addr::from(buffer)
}

pub(crate) fn decode_ipv6(octets: &[u8; 16]) -> Ipv6Addr {
    Ipv6Addr::from(*octets)
}

#[cfg(test)]
mod test {
    use super::*;
    use chrono_tz::Tz::{self, UTC};
    use std::fmt;

    use rand::{
        distributions::{Distribution, Standard},
        random,
    };

    fn test_into_t<T>(v: Value, x: &T)
    where
        Value: convert::Into<T>,
        T: PartialEq + fmt::Debug,
    {
        let a: T = v.into();
        assert_eq!(a, *x);
    }

    fn test_from_rnd<T>()
    where
        Value: convert::Into<T> + convert::From<T>,
        T: PartialEq + fmt::Debug + Clone,
        Standard: Distribution<T>,
    {
        for _ in 0..100 {
            let value = random::<T>();
            test_into_t::<T>(Value::from(value.clone()), &value);
        }
    }

    fn test_from_t<T>(value: &T)
    where
        Value: convert::Into<T> + convert::From<T>,
        T: PartialEq + fmt::Debug + Clone,
    {
        test_into_t::<T>(Value::from(value.clone()), value);
    }

    macro_rules! test_type {
        ( $( $k:ident : $t:ident ),* ) => {
            $(
                #[test]
                fn $k() {
                    test_from_rnd::<$t>();
                }
            )*
        };
    }

    test_type! {
        test_u8: u8,
        test_u16: u16,
        test_u32: u32,
        test_u64: u64,

        test_i8: i8,
        test_i16: i16,
        test_i32: i32,
        test_i64: i64,

        test_f32: f32,
        test_f64: f64
    }

    #[test]
    fn test_string() {
        test_from_t(&"284222f9-aba2-4b05-bcf5-e4e727fe34d1".to_string());
    }

    #[test]
    fn test_from_u32() {
        let v = Value::UInt32(32);
        let u: u32 = u32::from(v);
        assert_eq!(u, 32);
    }

    #[test]
    fn test_uuid() {
        let uuid = Uuid::parse_str("936da01f-9abd-4d9d-80c7-02af85c822a8").unwrap();
        let v = Value::from(uuid);
        assert_eq!(v.to_string(), "936da01f-9abd-4d9d-80c7-02af85c822a8");
    }

    #[test]
    fn test_from_datetime_utc() {
        let date_time_value: DateTime<Utc> = Utc.ymd(2014, 7, 8).and_hms(14, 0, 0);
        let v = Value::from(date_time_value);
        assert_eq!(
            v,
            Value::DateTime(date_time_value.timestamp() as u32, Tz::UTC)
        );
    }

    #[test]
    fn test_from_date() {
        let date_value: Date<Tz> = UTC.ymd(2016, 10, 22);
        let date_time_value: DateTime<Tz> = UTC.ymd(2014, 7, 8).and_hms(14, 0, 0);

        let d: Value = Value::from(date_value);
        let dt: Value = date_time_value.into();

        assert_eq!(
            Value::Date(u16::get_days(date_value), date_value.timezone()),
            d
        );
        assert_eq!(Value::ChronoDateTime(date_time_value), dt);
    }

    #[test]
    fn test_boolean() {
        let v = Value::from(false);
        let w = Value::from(true);
        assert_eq!(v, Value::UInt8(0));
        assert_eq!(w, Value::UInt8(1));
    }

    #[test]
    fn test_string_from() {
        let v = Value::String(Arc::new(b"df47a455-bb3c-4bd6-b2f2-a24be3db36ab".to_vec()));
        let u = String::from(v);
        assert_eq!("df47a455-bb3c-4bd6-b2f2-a24be3db36ab".to_string(), u);
    }

    #[test]
    fn test_into_string() {
        let v = Value::String(Arc::new(b"d2384838-dfe8-43ea-b1f7-63fb27b91088".to_vec()));
        let u: String = v.into();
        assert_eq!("d2384838-dfe8-43ea-b1f7-63fb27b91088".to_string(), u);
    }

    #[test]
    fn test_into_vec() {
        let v = Value::String(Arc::new(vec![1, 2, 3]));
        let u: Vec<u8> = v.into();
        assert_eq!(vec![1, 2, 3], u);
    }

    #[test]
    fn test_display() {
        assert_eq!("42".to_string(), format!("{}", Value::UInt8(42)));
        assert_eq!("42".to_string(), format!("{}", Value::UInt16(42)));
        assert_eq!("42".to_string(), format!("{}", Value::UInt32(42)));
        assert_eq!("42".to_string(), format!("{}", Value::UInt64(42)));

        assert_eq!("42".to_string(), format!("{}", Value::Int8(42)));
        assert_eq!("42".to_string(), format!("{}", Value::Int16(42)));
        assert_eq!("42".to_string(), format!("{}", Value::Int32(42)));
        assert_eq!("42".to_string(), format!("{}", Value::Int64(42)));

        assert_eq!(
            "text".to_string(),
            format!("{}", Value::String(Arc::new(b"text".to_vec())))
        );

        assert_eq!(
            "\u{1}\u{2}\u{3}".to_string(),
            format!("{}", Value::String(Arc::new(vec![1, 2, 3])))
        );

        assert_eq!(
            "NULL".to_string(),
            format!("{}", Value::Nullable(Either::Left(SqlType::UInt8.into())))
        );
        assert_eq!(
            "42".to_string(),
            format!(
                "{}",
                Value::Nullable(Either::Right(Box::new(Value::UInt8(42))))
            )
        );

        assert_eq!(
            "[1, 2, 3]".to_string(),
            format!(
                "{}",
                Value::Array(
                    SqlType::Int32.into(),
                    Arc::new(vec![Value::Int32(1), Value::Int32(2), Value::Int32(3)])
                )
            )
        );
    }

    #[test]
    fn test_default_fixed_str() {
        for n in 0_usize..1000_usize {
            let actual = Value::default(SqlType::FixedString(n));
            let actual_str: String = actual.into();
            assert_eq!(actual_str.len(), n);
            for ch in actual_str.as_bytes() {
                assert_eq!(*ch, 0_u8);
            }
        }
    }

    #[test]
    fn test_size_of() {
        use std::mem;
        assert_eq!(56, mem::size_of::<[Value; 1]>());
    }

    #[test]
    fn test_from_some() {
        assert_eq!(
            Value::from(Some(1_u32)),
            Value::Nullable(Either::Right(Value::UInt32(1).into()))
        );
        assert_eq!(
            Value::from(Some("text")),
            Value::Nullable(Either::Right(Value::String(b"text".to_vec().into()).into()))
        );
        assert_eq!(
            Value::from(Some(3.1)),
            Value::Nullable(Either::Right(Value::Float64(3.1).into()))
        );
        let date_time_val = UTC.ymd(2019, 1, 1).and_hms(0, 0, 0);
        assert_eq!(
            Value::from(Some(date_time_val)),
            Value::Nullable(Either::Right(Value::ChronoDateTime(date_time_val).into()))
        );
    }
}<|MERGE_RESOLUTION|>--- conflicted
+++ resolved
@@ -264,10 +264,7 @@
                 let (precision, tz) = params;
                 SqlType::DateTime(DateTimeType::DateTime64(precision, tz))
             }
-<<<<<<< HEAD
             Value::Map(k, v, _) => SqlType::Map(k, v),
-=======
->>>>>>> c61904a3
         }
     }
 }
@@ -360,7 +357,6 @@
 impl convert::From<bool> for Value {
     fn from(v: bool) -> Value {
         Value::UInt8(if v { 1 } else { 0 })
-<<<<<<< HEAD
     }
 }
 
@@ -380,8 +376,6 @@
             V::get_sql_type().clone().into(),
             Arc::new(res),
         )
-=======
->>>>>>> c61904a3
     }
 }
 
